/*
 * Copyright 2009 ZXing authors
 *
 * Licensed under the Apache License, Version 2.0 (the "License");
 * you may not use this file except in compliance with the License.
 * You may obtain a copy of the License at
 *
 *      http://www.apache.org/licenses/LICENSE-2.0
 *
 * Unless required by applicable law or agreed to in writing, software
 * distributed under the License is distributed on an "AS IS" BASIS,
 * WITHOUT WARRANTIES OR CONDITIONS OF ANY KIND, either express or implied.
 * See the License for the specific language governing permissions and
 * limitations under the License.
 */

package com.google.zxing.pdf417;

import com.google.zxing.BarcodeFormat;
import com.google.zxing.BinaryBitmap;
import com.google.zxing.ChecksumException;
import com.google.zxing.DecodeHintType;
import com.google.zxing.FormatException;
import com.google.zxing.NotFoundException;
import com.google.zxing.Reader;
import com.google.zxing.ReaderException;
import com.google.zxing.Result;
import com.google.zxing.ResultMetadataType;
import com.google.zxing.ResultPoint;
<<<<<<< HEAD
import com.google.zxing.common.AdjustableBitMatrix;
import com.google.zxing.common.BitMatrix;
import com.google.zxing.common.DecoderResult;
import com.google.zxing.common.DetectorResult;
import com.google.zxing.multi.MultipleBarcodeReader;
import com.google.zxing.pdf417.decoder.Decoder;
import com.google.zxing.pdf417.decoder.PDF417ScanningDecoder;
import com.google.zxing.pdf417.decoder.SimpleLog;
import com.google.zxing.pdf417.decoder.SimpleLog.LEVEL;
import com.google.zxing.pdf417.detector.Detector;
import com.google.zxing.pdf417.detector.DetectorNew;
import com.google.zxing.pdf417.detector.PDF417DetectorResult;

import java.text.SimpleDateFormat;
import java.util.ArrayList;
import java.util.Date;
=======
import com.google.zxing.common.DecoderResult;
import com.google.zxing.multi.MultipleBarcodeReader;
import com.google.zxing.pdf417.decoder.PDF417ScanningDecoder;
import com.google.zxing.pdf417.detector.Detector;
import com.google.zxing.pdf417.detector.PDF417DetectorResult;

import java.util.ArrayList;
>>>>>>> 9f52d0a2
import java.util.List;
import java.util.Map;

/**
 * This implementation can detect and decode PDF417 codes in an image.
 *
 * @author Guenther Grau
 */
public final class PDF417Reader implements Reader, MultipleBarcodeReader {
<<<<<<< HEAD

  private static final ResultPoint[] NO_POINTS = new ResultPoint[0];

  private final Decoder decoder = new Decoder();
=======
>>>>>>> 9f52d0a2

  /**
   * Locates and decodes a PDF417 code in an image.
   *
   * @return a String representing the content encoded by the PDF417 code
   * @throws NotFoundException if a PDF417 code cannot be found,
   * @throws FormatException if a PDF417 cannot be decoded
   */
  @Override
  public Result decode(BinaryBitmap image) throws NotFoundException, FormatException, ChecksumException {
    return decode(image, null);
  }

  @Override
  public Result decode(BinaryBitmap image, Map<DecodeHintType,?> hints) throws NotFoundException, FormatException,
      ChecksumException {
    Result[] result = decode(image, hints, false);
    if (result == null || result.length == 0 || result[0] == null) {
      throw NotFoundException.getNotFoundInstance();
<<<<<<< HEAD
    }
    return result[0];
  }

  @Override
  public Result[] decodeMultiple(BinaryBitmap image) throws NotFoundException {
    return decodeMultiple(image, null);
  }

  @Override
  public Result[] decodeMultiple(BinaryBitmap image, Map<DecodeHintType,?> hints) throws NotFoundException {
    try {
      return decode(image, hints, true);
    } catch (ReaderException e) {
      throw NotFoundException.getNotFoundInstance();
    }
  }

  private Result[] decode(BinaryBitmap image, Map<DecodeHintType,?> hints, boolean multiple) throws NotFoundException,
      FormatException, ChecksumException {
    SimpleDateFormat simpleDateFormat = new SimpleDateFormat("yyyy-MM-dd hh:mm:ss:SSS");
    List<Result> results = new ArrayList<Result>();
    boolean old = false;
    if (hints != null && hints.containsKey(DecodeHintType.PURE_BARCODE)) {
      BitMatrix bits = extractPureBits(image.getBlackMatrix());
      DecoderResult decoderResult = decoder.decode(bits);
      results.add(new Result(decoderResult.getText(), decoderResult.getRawBytes(), NO_POINTS, BarcodeFormat.PDF_417));
    } else if (old) {
      SimpleLog.log(LEVEL.ERROR, "Before detect " + simpleDateFormat.format(new Date()));
      DetectorResult detectorResult = new Detector(image).detect();
      SimpleLog.log(LEVEL.ERROR, "Before decode " + simpleDateFormat.format(new Date()));
      DecoderResult decoderResult = decoder.decode(detectorResult.getBits());
      SimpleLog.log(LEVEL.ERROR, "After decode " + simpleDateFormat.format(new Date()));
      results.add(new Result(decoderResult.getText(), decoderResult.getRawBytes(), detectorResult.getPoints(),
          BarcodeFormat.PDF_417));
    } else {
      if (!(image.getBlackMatrix() instanceof AdjustableBitMatrix)) {
        SimpleLog.log(LEVEL.WARNING, "Warning, not using AdjustableBitMatrix");
        SimpleLog.log(LEVEL.ERROR, "Before detect " + simpleDateFormat.format(new Date()));
        PDF417DetectorResult detectorResult = new DetectorNew(image).detect(multiple);
        for (ResultPoint[] points : detectorResult.getPoints()) {
          SimpleLog.log(LEVEL.ERROR, "Before decode " + simpleDateFormat.format(new Date()));
          PDF417DecoderResult decoderResult = PDF417ScanningDecoder.decode(detectorResult.getBits(), points[4],
              points[5], points[6], points[7], getMinCodewordWidth(points), getMaxCodewordWidth(points));
          SimpleLog.log(LEVEL.ERROR, "After decode " + simpleDateFormat.format(new Date()));
          if (decoderResult == null) {
            throw NotFoundException.getNotFoundInstance();
          }
          Result result = new Result(decoderResult.getText(), decoderResult.getRawBytes(), points,
              BarcodeFormat.PDF_417);
          result.putMetadata(ResultMetadataType.ERROR_CORRECTION_LEVEL, decoderResult.getECLevel());
          result.putMetadata(ResultMetadataType.OTHER, decoderResult.getResultMetadata());
          results.add(result);
        }
      } else {
        results = decodeAdjustableBitMatrix(image, multiple);
      }
    }
    return results.toArray(new Result[results.size()]);
  }

  private List<Result> decodeAdjustableBitMatrix(BinaryBitmap image, boolean multiple) throws NotFoundException {
    List<Result> result = new ArrayList<Result>();
    AdjustableBitMatrix bitMatrix = (AdjustableBitMatrix) image.getBlackMatrix();
    DecoderResult decoderResult = null;
    int estimatedBlackPoint = bitMatrix.getBlackpoint();
    int maxRange = Math.min(estimatedBlackPoint, 255 - estimatedBlackPoint);
    if (bitMatrix.isBlackWhite()) {
      maxRange = 1;
    }
    int range = 0;
    boolean firstTime = true;
    while (range < maxRange) {
      int blackPoint;
      if (firstTime) {
        blackPoint = estimatedBlackPoint + range;
      } else {
        blackPoint = estimatedBlackPoint - range;
      }
      bitMatrix.setBlackpoint(blackPoint);
      try {
        SimpleLog.log(LEVEL.DEVEL, "Blackpoint: " + blackPoint);
        PDF417DetectorResult detectorResult = new DetectorNew(image).detect(multiple);
        for (ResultPoint[] points : detectorResult.getPoints()) {
          decoderResult = PDF417ScanningDecoder.decode(image.getBlackMatrix(), points[4], points[5], points[6],
              points[7], getMinCodewordWidth(points), getMaxCodewordWidth(points));
          result.add(new Result(decoderResult.getText(), decoderResult.getRawBytes(), points, BarcodeFormat.PDF_417));
        }
        break;
      } catch (FormatException e) {
        //System.out.println("Format Exception");
      } catch (ChecksumException e) {
        SimpleLog.log(LEVEL.DEVEL, "Checksum Exception");
      } catch (NotFoundException e) {
        //System.out.println("NotFound Exception");
      } catch (Exception e) {
        e.printStackTrace();
        throw new RuntimeException(e);
      }
      if (range == 0 || !firstTime) {
        range++;
        firstTime = true;
      } else if (firstTime) {
        firstTime = false;
      }
    }
    return result;
  }

  private void printPoints(ResultPoint[] points) {
    if (points == null) {
      System.out.println("Points is null");
      return;
    }
    int i = 0;
    for (ResultPoint point : points) {
      if (point == null) {
        System.out.println("Point[" + i + "] is null");
        i++;
        continue;
      }
      System.out.println("Point[" + i + "]: " + (int) point.getX() + ";" + (int) point.getY());
      i++;
    }
  }

  private static int getMaxWidth(ResultPoint p1, ResultPoint p2) {
    if (p1 == null || p2 == null) {
      return 0;
    }
    return (int) Math.abs(p1.getX() - p2.getX());
  }

  private static int getMinWidth(ResultPoint p1, ResultPoint p2) {
    if (p1 == null || p2 == null) {
      return Integer.MAX_VALUE;
    }
    return (int) Math.abs(p1.getX() - p2.getX());
  }

  // note, this is not 100% correct. The width of the stop bar on the right side is wider than the normal codeword width (18 instead
  // of 17 modules)
  private static int getMaxCodewordWidth(ResultPoint[] p) {
    return Math.max(Math.max(getMaxWidth(p[0], p[4]), getMaxWidth(p[6], p[2]) * 17 / 18),
        Math.max(getMaxWidth(p[1], p[5]), getMaxWidth(p[7], p[3]) * 17 / 18));
  }

  // note, this is not 100% correct. The width of the stop bar on the right side is wider than the normal codeword width (18 instead
  // of 17 modules)
  private static int getMinCodewordWidth(ResultPoint[] p) {
    return Math.min(Math.min(getMinWidth(p[0], p[4]), getMinWidth(p[6], p[2]) * 17 / 18),
        Math.min(getMinWidth(p[1], p[5]), getMinWidth(p[7], p[3]) * 17 / 18));
=======
    }
    return result[0];
>>>>>>> 9f52d0a2
  }

  @Override
  public Result[] decodeMultiple(BinaryBitmap image) throws NotFoundException {
    return decodeMultiple(image, null);
  }

  @Override
  public Result[] decodeMultiple(BinaryBitmap image, Map<DecodeHintType,?> hints) throws NotFoundException {
    try {
      return decode(image, hints, true);
    } catch (FormatException ignored) {
      throw NotFoundException.getNotFoundInstance();
    } catch (ChecksumException ignored) {
      throw NotFoundException.getNotFoundInstance();
    }
  }

  private static Result[] decode(BinaryBitmap image, Map<DecodeHintType, ?> hints, boolean multiple) 
      throws NotFoundException, FormatException, ChecksumException {
    List<Result> results = new ArrayList<Result>();
    PDF417DetectorResult detectorResult = new Detector(image).detect(multiple);
    for (ResultPoint[] points : detectorResult.getPoints()) {
      DecoderResult decoderResult = PDF417ScanningDecoder.decode(detectorResult.getBits(), points[4], points[5],
          points[6], points[7], getMinCodewordWidth(points), getMaxCodewordWidth(points));
      if (decoderResult == null) {
        throw NotFoundException.getNotFoundInstance();
      }
      Result result = new Result(decoderResult.getText(), decoderResult.getRawBytes(), points, BarcodeFormat.PDF_417);
      result.putMetadata(ResultMetadataType.ERROR_CORRECTION_LEVEL, decoderResult.getECLevel());
      PDF417ResultMetadata pdf417ResultMetadata = (PDF417ResultMetadata) decoderResult.getOther();
      if (pdf417ResultMetadata != null) {
        result.putMetadata(ResultMetadataType.PDF417_EXTRA_METADATA, pdf417ResultMetadata);
      }
      results.add(result);
    }
    return results.toArray(new Result[results.size()]);
  }

  private static int getMaxWidth(ResultPoint p1, ResultPoint p2) {
    if (p1 == null || p2 == null) {
      return 0;
    }
    return (int) Math.abs(p1.getX() - p2.getX());
  }

  private static int getMinWidth(ResultPoint p1, ResultPoint p2) {
    if (p1 == null || p2 == null) {
      return Integer.MAX_VALUE;
    }
    return (int) Math.abs(p1.getX() - p2.getX());
  }

  private static int getMaxCodewordWidth(ResultPoint[] p) {
    return Math.max(
        Math.max(getMaxWidth(p[0], p[4]), getMaxWidth(p[6], p[2]) * PDF417Common.MODULES_IN_CODEWORD /
            PDF417Common.MODULES_IN_STOP_PATTERN),
        Math.max(getMaxWidth(p[1], p[5]), getMaxWidth(p[7], p[3]) * PDF417Common.MODULES_IN_CODEWORD /
            PDF417Common.MODULES_IN_STOP_PATTERN));
  }

  private static int getMinCodewordWidth(ResultPoint[] p) {
    return Math.min(
        Math.min(getMinWidth(p[0], p[4]), getMinWidth(p[6], p[2]) * PDF417Common.MODULES_IN_CODEWORD /
            PDF417Common.MODULES_IN_STOP_PATTERN),
        Math.min(getMinWidth(p[1], p[5]), getMinWidth(p[7], p[3]) * PDF417Common.MODULES_IN_CODEWORD /
            PDF417Common.MODULES_IN_STOP_PATTERN));
  }

  @Override
  public void reset() {
    // nothing needs to be reset
  }
}
<|MERGE_RESOLUTION|>--- conflicted
+++ resolved
@@ -1,321 +1,140 @@
-/*
- * Copyright 2009 ZXing authors
- *
- * Licensed under the Apache License, Version 2.0 (the "License");
- * you may not use this file except in compliance with the License.
- * You may obtain a copy of the License at
- *
- *      http://www.apache.org/licenses/LICENSE-2.0
- *
- * Unless required by applicable law or agreed to in writing, software
- * distributed under the License is distributed on an "AS IS" BASIS,
- * WITHOUT WARRANTIES OR CONDITIONS OF ANY KIND, either express or implied.
- * See the License for the specific language governing permissions and
- * limitations under the License.
- */
-
-package com.google.zxing.pdf417;
-
-import com.google.zxing.BarcodeFormat;
-import com.google.zxing.BinaryBitmap;
-import com.google.zxing.ChecksumException;
-import com.google.zxing.DecodeHintType;
-import com.google.zxing.FormatException;
-import com.google.zxing.NotFoundException;
-import com.google.zxing.Reader;
-import com.google.zxing.ReaderException;
-import com.google.zxing.Result;
-import com.google.zxing.ResultMetadataType;
-import com.google.zxing.ResultPoint;
-<<<<<<< HEAD
-import com.google.zxing.common.AdjustableBitMatrix;
-import com.google.zxing.common.BitMatrix;
-import com.google.zxing.common.DecoderResult;
-import com.google.zxing.common.DetectorResult;
-import com.google.zxing.multi.MultipleBarcodeReader;
-import com.google.zxing.pdf417.decoder.Decoder;
-import com.google.zxing.pdf417.decoder.PDF417ScanningDecoder;
-import com.google.zxing.pdf417.decoder.SimpleLog;
-import com.google.zxing.pdf417.decoder.SimpleLog.LEVEL;
-import com.google.zxing.pdf417.detector.Detector;
-import com.google.zxing.pdf417.detector.DetectorNew;
-import com.google.zxing.pdf417.detector.PDF417DetectorResult;
-
-import java.text.SimpleDateFormat;
-import java.util.ArrayList;
-import java.util.Date;
-=======
-import com.google.zxing.common.DecoderResult;
-import com.google.zxing.multi.MultipleBarcodeReader;
-import com.google.zxing.pdf417.decoder.PDF417ScanningDecoder;
-import com.google.zxing.pdf417.detector.Detector;
-import com.google.zxing.pdf417.detector.PDF417DetectorResult;
-
-import java.util.ArrayList;
->>>>>>> 9f52d0a2
-import java.util.List;
-import java.util.Map;
-
-/**
- * This implementation can detect and decode PDF417 codes in an image.
- *
- * @author Guenther Grau
- */
-public final class PDF417Reader implements Reader, MultipleBarcodeReader {
-<<<<<<< HEAD
-
-  private static final ResultPoint[] NO_POINTS = new ResultPoint[0];
-
-  private final Decoder decoder = new Decoder();
-=======
->>>>>>> 9f52d0a2
-
-  /**
-   * Locates and decodes a PDF417 code in an image.
-   *
-   * @return a String representing the content encoded by the PDF417 code
-   * @throws NotFoundException if a PDF417 code cannot be found,
-   * @throws FormatException if a PDF417 cannot be decoded
-   */
-  @Override
-  public Result decode(BinaryBitmap image) throws NotFoundException, FormatException, ChecksumException {
-    return decode(image, null);
-  }
-
-  @Override
-  public Result decode(BinaryBitmap image, Map<DecodeHintType,?> hints) throws NotFoundException, FormatException,
-      ChecksumException {
-    Result[] result = decode(image, hints, false);
-    if (result == null || result.length == 0 || result[0] == null) {
-      throw NotFoundException.getNotFoundInstance();
-<<<<<<< HEAD
-    }
-    return result[0];
-  }
-
-  @Override
-  public Result[] decodeMultiple(BinaryBitmap image) throws NotFoundException {
-    return decodeMultiple(image, null);
-  }
-
-  @Override
-  public Result[] decodeMultiple(BinaryBitmap image, Map<DecodeHintType,?> hints) throws NotFoundException {
-    try {
-      return decode(image, hints, true);
-    } catch (ReaderException e) {
-      throw NotFoundException.getNotFoundInstance();
-    }
-  }
-
-  private Result[] decode(BinaryBitmap image, Map<DecodeHintType,?> hints, boolean multiple) throws NotFoundException,
-      FormatException, ChecksumException {
-    SimpleDateFormat simpleDateFormat = new SimpleDateFormat("yyyy-MM-dd hh:mm:ss:SSS");
-    List<Result> results = new ArrayList<Result>();
-    boolean old = false;
-    if (hints != null && hints.containsKey(DecodeHintType.PURE_BARCODE)) {
-      BitMatrix bits = extractPureBits(image.getBlackMatrix());
-      DecoderResult decoderResult = decoder.decode(bits);
-      results.add(new Result(decoderResult.getText(), decoderResult.getRawBytes(), NO_POINTS, BarcodeFormat.PDF_417));
-    } else if (old) {
-      SimpleLog.log(LEVEL.ERROR, "Before detect " + simpleDateFormat.format(new Date()));
-      DetectorResult detectorResult = new Detector(image).detect();
-      SimpleLog.log(LEVEL.ERROR, "Before decode " + simpleDateFormat.format(new Date()));
-      DecoderResult decoderResult = decoder.decode(detectorResult.getBits());
-      SimpleLog.log(LEVEL.ERROR, "After decode " + simpleDateFormat.format(new Date()));
-      results.add(new Result(decoderResult.getText(), decoderResult.getRawBytes(), detectorResult.getPoints(),
-          BarcodeFormat.PDF_417));
-    } else {
-      if (!(image.getBlackMatrix() instanceof AdjustableBitMatrix)) {
-        SimpleLog.log(LEVEL.WARNING, "Warning, not using AdjustableBitMatrix");
-        SimpleLog.log(LEVEL.ERROR, "Before detect " + simpleDateFormat.format(new Date()));
-        PDF417DetectorResult detectorResult = new DetectorNew(image).detect(multiple);
-        for (ResultPoint[] points : detectorResult.getPoints()) {
-          SimpleLog.log(LEVEL.ERROR, "Before decode " + simpleDateFormat.format(new Date()));
-          PDF417DecoderResult decoderResult = PDF417ScanningDecoder.decode(detectorResult.getBits(), points[4],
-              points[5], points[6], points[7], getMinCodewordWidth(points), getMaxCodewordWidth(points));
-          SimpleLog.log(LEVEL.ERROR, "After decode " + simpleDateFormat.format(new Date()));
-          if (decoderResult == null) {
-            throw NotFoundException.getNotFoundInstance();
-          }
-          Result result = new Result(decoderResult.getText(), decoderResult.getRawBytes(), points,
-              BarcodeFormat.PDF_417);
-          result.putMetadata(ResultMetadataType.ERROR_CORRECTION_LEVEL, decoderResult.getECLevel());
-          result.putMetadata(ResultMetadataType.OTHER, decoderResult.getResultMetadata());
-          results.add(result);
-        }
-      } else {
-        results = decodeAdjustableBitMatrix(image, multiple);
-      }
-    }
-    return results.toArray(new Result[results.size()]);
-  }
-
-  private List<Result> decodeAdjustableBitMatrix(BinaryBitmap image, boolean multiple) throws NotFoundException {
-    List<Result> result = new ArrayList<Result>();
-    AdjustableBitMatrix bitMatrix = (AdjustableBitMatrix) image.getBlackMatrix();
-    DecoderResult decoderResult = null;
-    int estimatedBlackPoint = bitMatrix.getBlackpoint();
-    int maxRange = Math.min(estimatedBlackPoint, 255 - estimatedBlackPoint);
-    if (bitMatrix.isBlackWhite()) {
-      maxRange = 1;
-    }
-    int range = 0;
-    boolean firstTime = true;
-    while (range < maxRange) {
-      int blackPoint;
-      if (firstTime) {
-        blackPoint = estimatedBlackPoint + range;
-      } else {
-        blackPoint = estimatedBlackPoint - range;
-      }
-      bitMatrix.setBlackpoint(blackPoint);
-      try {
-        SimpleLog.log(LEVEL.DEVEL, "Blackpoint: " + blackPoint);
-        PDF417DetectorResult detectorResult = new DetectorNew(image).detect(multiple);
-        for (ResultPoint[] points : detectorResult.getPoints()) {
-          decoderResult = PDF417ScanningDecoder.decode(image.getBlackMatrix(), points[4], points[5], points[6],
-              points[7], getMinCodewordWidth(points), getMaxCodewordWidth(points));
-          result.add(new Result(decoderResult.getText(), decoderResult.getRawBytes(), points, BarcodeFormat.PDF_417));
-        }
-        break;
-      } catch (FormatException e) {
-        //System.out.println("Format Exception");
-      } catch (ChecksumException e) {
-        SimpleLog.log(LEVEL.DEVEL, "Checksum Exception");
-      } catch (NotFoundException e) {
-        //System.out.println("NotFound Exception");
-      } catch (Exception e) {
-        e.printStackTrace();
-        throw new RuntimeException(e);
-      }
-      if (range == 0 || !firstTime) {
-        range++;
-        firstTime = true;
-      } else if (firstTime) {
-        firstTime = false;
-      }
-    }
-    return result;
-  }
-
-  private void printPoints(ResultPoint[] points) {
-    if (points == null) {
-      System.out.println("Points is null");
-      return;
-    }
-    int i = 0;
-    for (ResultPoint point : points) {
-      if (point == null) {
-        System.out.println("Point[" + i + "] is null");
-        i++;
-        continue;
-      }
-      System.out.println("Point[" + i + "]: " + (int) point.getX() + ";" + (int) point.getY());
-      i++;
-    }
-  }
-
-  private static int getMaxWidth(ResultPoint p1, ResultPoint p2) {
-    if (p1 == null || p2 == null) {
-      return 0;
-    }
-    return (int) Math.abs(p1.getX() - p2.getX());
-  }
-
-  private static int getMinWidth(ResultPoint p1, ResultPoint p2) {
-    if (p1 == null || p2 == null) {
-      return Integer.MAX_VALUE;
-    }
-    return (int) Math.abs(p1.getX() - p2.getX());
-  }
-
-  // note, this is not 100% correct. The width of the stop bar on the right side is wider than the normal codeword width (18 instead
-  // of 17 modules)
-  private static int getMaxCodewordWidth(ResultPoint[] p) {
-    return Math.max(Math.max(getMaxWidth(p[0], p[4]), getMaxWidth(p[6], p[2]) * 17 / 18),
-        Math.max(getMaxWidth(p[1], p[5]), getMaxWidth(p[7], p[3]) * 17 / 18));
-  }
-
-  // note, this is not 100% correct. The width of the stop bar on the right side is wider than the normal codeword width (18 instead
-  // of 17 modules)
-  private static int getMinCodewordWidth(ResultPoint[] p) {
-    return Math.min(Math.min(getMinWidth(p[0], p[4]), getMinWidth(p[6], p[2]) * 17 / 18),
-        Math.min(getMinWidth(p[1], p[5]), getMinWidth(p[7], p[3]) * 17 / 18));
-=======
-    }
-    return result[0];
->>>>>>> 9f52d0a2
-  }
-
-  @Override
-  public Result[] decodeMultiple(BinaryBitmap image) throws NotFoundException {
-    return decodeMultiple(image, null);
-  }
-
-  @Override
-  public Result[] decodeMultiple(BinaryBitmap image, Map<DecodeHintType,?> hints) throws NotFoundException {
-    try {
-      return decode(image, hints, true);
-    } catch (FormatException ignored) {
-      throw NotFoundException.getNotFoundInstance();
-    } catch (ChecksumException ignored) {
-      throw NotFoundException.getNotFoundInstance();
-    }
-  }
-
-  private static Result[] decode(BinaryBitmap image, Map<DecodeHintType, ?> hints, boolean multiple) 
-      throws NotFoundException, FormatException, ChecksumException {
-    List<Result> results = new ArrayList<Result>();
-    PDF417DetectorResult detectorResult = new Detector(image).detect(multiple);
-    for (ResultPoint[] points : detectorResult.getPoints()) {
-      DecoderResult decoderResult = PDF417ScanningDecoder.decode(detectorResult.getBits(), points[4], points[5],
-          points[6], points[7], getMinCodewordWidth(points), getMaxCodewordWidth(points));
-      if (decoderResult == null) {
-        throw NotFoundException.getNotFoundInstance();
-      }
-      Result result = new Result(decoderResult.getText(), decoderResult.getRawBytes(), points, BarcodeFormat.PDF_417);
-      result.putMetadata(ResultMetadataType.ERROR_CORRECTION_LEVEL, decoderResult.getECLevel());
-      PDF417ResultMetadata pdf417ResultMetadata = (PDF417ResultMetadata) decoderResult.getOther();
-      if (pdf417ResultMetadata != null) {
-        result.putMetadata(ResultMetadataType.PDF417_EXTRA_METADATA, pdf417ResultMetadata);
-      }
-      results.add(result);
-    }
-    return results.toArray(new Result[results.size()]);
-  }
-
-  private static int getMaxWidth(ResultPoint p1, ResultPoint p2) {
-    if (p1 == null || p2 == null) {
-      return 0;
-    }
-    return (int) Math.abs(p1.getX() - p2.getX());
-  }
-
-  private static int getMinWidth(ResultPoint p1, ResultPoint p2) {
-    if (p1 == null || p2 == null) {
-      return Integer.MAX_VALUE;
-    }
-    return (int) Math.abs(p1.getX() - p2.getX());
-  }
-
-  private static int getMaxCodewordWidth(ResultPoint[] p) {
-    return Math.max(
-        Math.max(getMaxWidth(p[0], p[4]), getMaxWidth(p[6], p[2]) * PDF417Common.MODULES_IN_CODEWORD /
-            PDF417Common.MODULES_IN_STOP_PATTERN),
-        Math.max(getMaxWidth(p[1], p[5]), getMaxWidth(p[7], p[3]) * PDF417Common.MODULES_IN_CODEWORD /
-            PDF417Common.MODULES_IN_STOP_PATTERN));
-  }
-
-  private static int getMinCodewordWidth(ResultPoint[] p) {
-    return Math.min(
-        Math.min(getMinWidth(p[0], p[4]), getMinWidth(p[6], p[2]) * PDF417Common.MODULES_IN_CODEWORD /
-            PDF417Common.MODULES_IN_STOP_PATTERN),
-        Math.min(getMinWidth(p[1], p[5]), getMinWidth(p[7], p[3]) * PDF417Common.MODULES_IN_CODEWORD /
-            PDF417Common.MODULES_IN_STOP_PATTERN));
-  }
-
-  @Override
-  public void reset() {
-    // nothing needs to be reset
-  }
-}
+/*
+ * Copyright 2009 ZXing authors
+ *
+ * Licensed under the Apache License, Version 2.0 (the "License");
+ * you may not use this file except in compliance with the License.
+ * You may obtain a copy of the License at
+ *
+ *      http://www.apache.org/licenses/LICENSE-2.0
+ *
+ * Unless required by applicable law or agreed to in writing, software
+ * distributed under the License is distributed on an "AS IS" BASIS,
+ * WITHOUT WARRANTIES OR CONDITIONS OF ANY KIND, either express or implied.
+ * See the License for the specific language governing permissions and
+ * limitations under the License.
+ */
+
+package com.google.zxing.pdf417;
+
+import com.google.zxing.BarcodeFormat;
+import com.google.zxing.BinaryBitmap;
+import com.google.zxing.ChecksumException;
+import com.google.zxing.DecodeHintType;
+import com.google.zxing.FormatException;
+import com.google.zxing.NotFoundException;
+import com.google.zxing.Reader;
+import com.google.zxing.Result;
+import com.google.zxing.ResultMetadataType;
+import com.google.zxing.ResultPoint;
+import com.google.zxing.common.DecoderResult;
+import com.google.zxing.multi.MultipleBarcodeReader;
+import com.google.zxing.pdf417.decoder.PDF417ScanningDecoder;
+import com.google.zxing.pdf417.detector.Detector;
+import com.google.zxing.pdf417.detector.PDF417DetectorResult;
+
+import java.util.ArrayList;
+import java.util.List;
+import java.util.Map;
+
+/**
+ * This implementation can detect and decode PDF417 codes in an image.
+ *
+ * @author Guenther Grau
+ */
+public final class PDF417Reader implements Reader, MultipleBarcodeReader {
+
+  /**
+   * Locates and decodes a PDF417 code in an image.
+   *
+   * @return a String representing the content encoded by the PDF417 code
+   * @throws NotFoundException if a PDF417 code cannot be found,
+   * @throws FormatException if a PDF417 cannot be decoded
+   */
+  @Override
+  public Result decode(BinaryBitmap image) throws NotFoundException, FormatException, ChecksumException {
+    return decode(image, null);
+  }
+
+  @Override
+  public Result decode(BinaryBitmap image, Map<DecodeHintType,?> hints) throws NotFoundException, FormatException,
+      ChecksumException {
+    Result[] result = decode(image, hints, false);
+    if (result == null || result.length == 0 || result[0] == null) {
+      throw NotFoundException.getNotFoundInstance();
+    }
+    return result[0];
+  }
+
+  @Override
+  public Result[] decodeMultiple(BinaryBitmap image) throws NotFoundException {
+    return decodeMultiple(image, null);
+  }
+
+  @Override
+  public Result[] decodeMultiple(BinaryBitmap image, Map<DecodeHintType,?> hints) throws NotFoundException {
+    try {
+      return decode(image, hints, true);
+    } catch (FormatException ignored) {
+      throw NotFoundException.getNotFoundInstance();
+    } catch (ChecksumException ignored) {
+      throw NotFoundException.getNotFoundInstance();
+    }
+  }
+
+  private static Result[] decode(BinaryBitmap image, Map<DecodeHintType, ?> hints, boolean multiple) 
+      throws NotFoundException, FormatException, ChecksumException {
+    List<Result> results = new ArrayList<Result>();
+    PDF417DetectorResult detectorResult = new Detector(image).detect(multiple);
+    for (ResultPoint[] points : detectorResult.getPoints()) {
+      DecoderResult decoderResult = PDF417ScanningDecoder.decode(detectorResult.getBits(), points[4], points[5],
+          points[6], points[7], getMinCodewordWidth(points), getMaxCodewordWidth(points));
+      if (decoderResult == null) {
+        throw NotFoundException.getNotFoundInstance();
+      }
+      Result result = new Result(decoderResult.getText(), decoderResult.getRawBytes(), points, BarcodeFormat.PDF_417);
+      result.putMetadata(ResultMetadataType.ERROR_CORRECTION_LEVEL, decoderResult.getECLevel());
+      PDF417ResultMetadata pdf417ResultMetadata = (PDF417ResultMetadata) decoderResult.getOther();
+      if (pdf417ResultMetadata != null) {
+        result.putMetadata(ResultMetadataType.PDF417_EXTRA_METADATA, pdf417ResultMetadata);
+      }
+      results.add(result);
+    }
+    return results.toArray(new Result[results.size()]);
+  }
+
+  private static int getMaxWidth(ResultPoint p1, ResultPoint p2) {
+    if (p1 == null || p2 == null) {
+      return 0;
+    }
+    return (int) Math.abs(p1.getX() - p2.getX());
+  }
+
+  private static int getMinWidth(ResultPoint p1, ResultPoint p2) {
+    if (p1 == null || p2 == null) {
+      return Integer.MAX_VALUE;
+    }
+    return (int) Math.abs(p1.getX() - p2.getX());
+  }
+
+  private static int getMaxCodewordWidth(ResultPoint[] p) {
+    return Math.max(
+        Math.max(getMaxWidth(p[0], p[4]), getMaxWidth(p[6], p[2]) * PDF417Common.MODULES_IN_CODEWORD /
+            PDF417Common.MODULES_IN_STOP_PATTERN),
+        Math.max(getMaxWidth(p[1], p[5]), getMaxWidth(p[7], p[3]) * PDF417Common.MODULES_IN_CODEWORD /
+            PDF417Common.MODULES_IN_STOP_PATTERN));
+  }
+
+  private static int getMinCodewordWidth(ResultPoint[] p) {
+    return Math.min(
+        Math.min(getMinWidth(p[0], p[4]), getMinWidth(p[6], p[2]) * PDF417Common.MODULES_IN_CODEWORD /
+            PDF417Common.MODULES_IN_STOP_PATTERN),
+        Math.min(getMinWidth(p[1], p[5]), getMinWidth(p[7], p[3]) * PDF417Common.MODULES_IN_CODEWORD /
+            PDF417Common.MODULES_IN_STOP_PATTERN));
+  }
+
+  @Override
+  public void reset() {
+    // nothing needs to be reset
+  }
+
+}
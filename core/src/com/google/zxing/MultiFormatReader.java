/*
 * Copyright 2007 ZXing authors
 *
 * Licensed under the Apache License, Version 2.0 (the "License");
 * you may not use this file except in compliance with the License.
 * You may obtain a copy of the License at
 *
 *      http://www.apache.org/licenses/LICENSE-2.0
 *
 * Unless required by applicable law or agreed to in writing, software
 * distributed under the License is distributed on an "AS IS" BASIS,
 * WITHOUT WARRANTIES OR CONDITIONS OF ANY KIND, either express or implied.
 * See the License for the specific language governing permissions and
 * limitations under the License.
 */

package com.google.zxing;

import com.google.zxing.aztec.AztecReader;
import com.google.zxing.datamatrix.DataMatrixReader;
import com.google.zxing.maxicode.MaxiCodeReader;
import com.google.zxing.oned.MultiFormatOneDReader;
import com.google.zxing.pdf417.PDF417Reader;
import com.google.zxing.qrcode.QRCodeReader;

import java.util.ArrayList;
import java.util.Collection;
import java.util.Map;

/**
 * MultiFormatReader is a convenience class and the main entry point into the library for most uses.
 * By default it attempts to decode all barcode formats that the library supports. Optionally, you
 * can provide a hints object to request different behavior, for example only decoding QR codes.
 *
 * @author Sean Owen
 * @author dswitkin@google.com (Daniel Switkin)
 */
public final class MultiFormatReader implements Reader {

  private Map<DecodeHintType,?> hints;
  private Reader[] readers;

  /**
   * This version of decode honors the intent of Reader.decode(BinaryBitmap) in that it
   * passes null as a hint to the decoders. However, that makes it inefficient to call repeatedly.
   * Use setHints() followed by decodeWithState() for continuous scan applications.
   *
   * @param image The pixel data to decode
   * @return The contents of the image
   * @throws NotFoundException Any errors which occurred
   */
  @Override
  public Result decode(BinaryBitmap image) throws NotFoundException {
    setHints(null);
    return decodeInternal(image);
  }

  /**
   * Decode an image using the hints provided. Does not honor existing state.
   *
   * @param image The pixel data to decode
   * @param hints The hints to use, clearing the previous state.
   * @return The contents of the image
   * @throws NotFoundException Any errors which occurred
   */
  @Override
  public Result decode(BinaryBitmap image, Map<DecodeHintType,?> hints) throws NotFoundException {
    setHints(hints);
    return decodeInternal(image);
  }

  /**
   * Decode an image using the state set up by calling setHints() previously. Continuous scan
   * clients will get a <b>large</b> speed increase by using this instead of decode().
   *
   * @param image The pixel data to decode
   * @return The contents of the image
   * @throws NotFoundException Any errors which occurred
   */
  public Result decodeWithState(BinaryBitmap image) throws NotFoundException {
    // Make sure to set up the default state so we don't crash
    if (readers == null) {
      setHints(null);
    }
    return decodeInternal(image);
  }

  /**
   * This method adds state to the MultiFormatReader. By setting the hints once, subsequent calls
   * to decodeWithState(image) can reuse the same set of readers without reallocating memory. This
   * is important for performance in continuous scan clients.
   *
   * @param hints The set of hints to use for subsequent calls to decode(image)
   */
  public void setHints(Map<DecodeHintType,?> hints) {
    this.hints = hints;

    boolean tryHarder = hints != null && hints.containsKey(DecodeHintType.TRY_HARDER);
    @SuppressWarnings("unchecked")
<<<<<<< HEAD
    Collection<BarcodeFormat> formats = hints == null ? null : (Collection<BarcodeFormat>) hints
        .get(DecodeHintType.POSSIBLE_FORMATS);
=======
    Collection<BarcodeFormat> formats =
        hints == null ? null : (Collection<BarcodeFormat>) hints.get(DecodeHintType.POSSIBLE_FORMATS);
>>>>>>> 9f52d0a2
    Collection<Reader> readers = new ArrayList<Reader>();
    if (formats != null) {
      boolean addOneDReader = formats.contains(BarcodeFormat.UPC_A) || formats.contains(BarcodeFormat.UPC_E) ||
          formats.contains(BarcodeFormat.EAN_13) || formats.contains(BarcodeFormat.EAN_8) ||
          formats.contains(BarcodeFormat.CODABAR) || formats.contains(BarcodeFormat.CODE_39) ||
          formats.contains(BarcodeFormat.CODE_93) || formats.contains(BarcodeFormat.CODE_128) ||
          formats.contains(BarcodeFormat.ITF) || formats.contains(BarcodeFormat.RSS_14) ||
          formats.contains(BarcodeFormat.RSS_EXPANDED);
      // Put 1D readers upfront in "normal" mode
      if (addOneDReader && !tryHarder) {
        readers.add(new MultiFormatOneDReader(hints));
      }
      if (formats.contains(BarcodeFormat.QR_CODE)) {
        readers.add(new QRCodeReader());
      }
      if (formats.contains(BarcodeFormat.DATA_MATRIX)) {
        readers.add(new DataMatrixReader());
      }
      if (formats.contains(BarcodeFormat.AZTEC)) {
        readers.add(new AztecReader());
      }
      if (formats.contains(BarcodeFormat.PDF_417)) {
        readers.add(new PDF417Reader());
      }
      if (formats.contains(BarcodeFormat.MAXICODE)) {
        readers.add(new MaxiCodeReader());
      }
      // At end in "try harder" mode
      if (addOneDReader && tryHarder) {
        readers.add(new MultiFormatOneDReader(hints));
      }
    }
    if (readers.isEmpty()) {
      if (!tryHarder) {
        readers.add(new MultiFormatOneDReader(hints));
      }

      readers.add(new QRCodeReader());
      readers.add(new DataMatrixReader());
      readers.add(new AztecReader());
      readers.add(new PDF417Reader());
      readers.add(new MaxiCodeReader());

      if (tryHarder) {
        readers.add(new MultiFormatOneDReader(hints));
      }
    }
    this.readers = readers.toArray(new Reader[readers.size()]);
  }

  @Override
  public void reset() {
    if (readers != null) {
      for (Reader reader : readers) {
        reader.reset();
      }
    }
  }

  private Result decodeInternal(BinaryBitmap image) throws NotFoundException {
    if (readers != null) {
      for (Reader reader : readers) {
        try {
          return reader.decode(image, hints);
        } catch (ReaderException re) {
          // continue
        }
      }
    }
    throw NotFoundException.getNotFoundInstance();
  }

}<|MERGE_RESOLUTION|>--- conflicted
+++ resolved
@@ -97,20 +97,21 @@
 
     boolean tryHarder = hints != null && hints.containsKey(DecodeHintType.TRY_HARDER);
     @SuppressWarnings("unchecked")
-<<<<<<< HEAD
-    Collection<BarcodeFormat> formats = hints == null ? null : (Collection<BarcodeFormat>) hints
-        .get(DecodeHintType.POSSIBLE_FORMATS);
-=======
     Collection<BarcodeFormat> formats =
         hints == null ? null : (Collection<BarcodeFormat>) hints.get(DecodeHintType.POSSIBLE_FORMATS);
->>>>>>> 9f52d0a2
     Collection<Reader> readers = new ArrayList<Reader>();
     if (formats != null) {
-      boolean addOneDReader = formats.contains(BarcodeFormat.UPC_A) || formats.contains(BarcodeFormat.UPC_E) ||
-          formats.contains(BarcodeFormat.EAN_13) || formats.contains(BarcodeFormat.EAN_8) ||
-          formats.contains(BarcodeFormat.CODABAR) || formats.contains(BarcodeFormat.CODE_39) ||
-          formats.contains(BarcodeFormat.CODE_93) || formats.contains(BarcodeFormat.CODE_128) ||
-          formats.contains(BarcodeFormat.ITF) || formats.contains(BarcodeFormat.RSS_14) ||
+      boolean addOneDReader =
+          formats.contains(BarcodeFormat.UPC_A) ||
+          formats.contains(BarcodeFormat.UPC_E) ||
+          formats.contains(BarcodeFormat.EAN_13) ||
+          formats.contains(BarcodeFormat.EAN_8) ||
+          formats.contains(BarcodeFormat.CODABAR) ||
+          formats.contains(BarcodeFormat.CODE_39) ||
+          formats.contains(BarcodeFormat.CODE_93) ||
+          formats.contains(BarcodeFormat.CODE_128) ||
+          formats.contains(BarcodeFormat.ITF) ||
+          formats.contains(BarcodeFormat.RSS_14) ||
           formats.contains(BarcodeFormat.RSS_EXPANDED);
       // Put 1D readers upfront in "normal" mode
       if (addOneDReader && !tryHarder) {
@@ -126,10 +127,10 @@
         readers.add(new AztecReader());
       }
       if (formats.contains(BarcodeFormat.PDF_417)) {
-        readers.add(new PDF417Reader());
+         readers.add(new PDF417Reader());
       }
       if (formats.contains(BarcodeFormat.MAXICODE)) {
-        readers.add(new MaxiCodeReader());
+         readers.add(new MaxiCodeReader());
       }
       // At end in "try harder" mode
       if (addOneDReader && tryHarder) {

--- conflicted
+++ resolved
@@ -169,12 +169,7 @@
     }
 
     if (neededEncoders.size() == 1 && !needUnicodeEncoder) {
-<<<<<<< HEAD
-      encoders = new CharsetEncoder[1];
-      encoders[0] = neededEncoders.get(0);
-=======
       encoders = new CharsetEncoder[] { neededEncoders.get(0) };
->>>>>>> 6c034f97
     } else {
       encoders = new CharsetEncoder[neededEncoders.size() + 2];
       int index = 0;
@@ -592,20 +587,12 @@
         }
 
         if (previous == null || previous.mode != current.mode || needECI) {
-<<<<<<< HEAD
-          add(0, new ResultNode(current.mode, current.fromPosition, current.charsetEncoderIndex, length));
-=======
           list.add(0, new ResultNode(current.mode, current.fromPosition, current.charsetEncoderIndex, length));
->>>>>>> 6c034f97
           length = 0;
         }
 
         if (needECI) {
-<<<<<<< HEAD
-          add(0, new ResultNode(Mode.ECI, current.fromPosition, current.charsetEncoderIndex, 0));
-=======
           list.add(0, new ResultNode(Mode.ECI, current.fromPosition, current.charsetEncoderIndex, 0));
->>>>>>> 6c034f97
         }
         current = previous;
       }
@@ -613,18 +600,6 @@
       // prepend FNC1 if needed. If the bits contain an ECI then the FNC1 must be preceeded by an ECI.
       // If there is no ECI at the beginning then we put an ECI to the default charset (ISO-8859-1)
       if (isGS1) {
-<<<<<<< HEAD
-        ResultNode first = get(0);
-        if (first != null && first.mode != Mode.ECI && containsECI) {
-          // prepend a default character set ECI
-          add(0, new ResultNode(Mode.ECI, 0, 0, 0));
-        }
-        first = get(0);
-        // prepend or insert a FNC1_FIRST_POSITION after the ECI (if any)
-        add(first.mode != Mode.ECI ? 0 : 1, new ResultNode(Mode.FNC1_FIRST_POSITION, 0, 0, 0));
-      }
- 
-=======
         ResultNode first = list.get(0);
         if (first != null && first.mode != Mode.ECI && containsECI) {
           // prepend a default character set ECI
@@ -635,7 +610,6 @@
         list.add(first.mode != Mode.ECI ? 0 : 1, new ResultNode(Mode.FNC1_FIRST_POSITION, 0, 0, 0));
       }
 
->>>>>>> 6c034f97
       // set version to smallest version into which the bits fit.
       int versionNumber = version.getVersionNumber();
       int lowerLimit;
@@ -678,11 +652,7 @@
 
     private int getSize(Version version) {
       int result = 0;
-<<<<<<< HEAD
-      for (ResultNode resultNode : this) {
-=======
       for (ResultNode resultNode : list) {
->>>>>>> 6c034f97
         result += resultNode.getSize(version);
       }
       return result;
@@ -692,11 +662,7 @@
      * appends the bits
      */
     void getBits(BitArray bits) throws WriterException {
-<<<<<<< HEAD
-      for (ResultNode resultNode : this) {
-=======
       for (ResultNode resultNode : list) {
->>>>>>> 6c034f97
         resultNode.getBits(bits);
       }
     }

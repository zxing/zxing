--- conflicted
+++ resolved
@@ -34,13 +34,7 @@
   private static final Pattern NUMERIC = Pattern.compile("[0-9]+");
 
   @Override
-<<<<<<< HEAD
   public final BitMatrix encode(String contents, BarcodeFormat format, int width, int height) {
-    this.hints = null;
-=======
-  public final BitMatrix encode(String contents, BarcodeFormat format, int width, int height)
-      throws WriterException {
->>>>>>> b9434994
     return encode(contents, format, width, height, null);
   }
 

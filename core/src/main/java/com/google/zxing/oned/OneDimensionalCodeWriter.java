/*
 * Copyright 2011 ZXing authors
 *
 * Licensed under the Apache License, Version 2.0 (the "License");
 * you may not use this file except in compliance with the License.
 * You may obtain a copy of the License at
 *
 *      http://www.apache.org/licenses/LICENSE-2.0
 *
 * Unless required by applicable law or agreed to in writing, software
 * distributed under the License is distributed on an "AS IS" BASIS,
 * WITHOUT WARRANTIES OR CONDITIONS OF ANY KIND, either express or implied.
 * See the License for the specific language governing permissions and
 * limitations under the License.
 */

package com.google.zxing.oned;

import com.google.zxing.BarcodeFormat;
import com.google.zxing.EncodeHintType;
import com.google.zxing.Writer;
import com.google.zxing.common.BitMatrix;

import java.util.Collection;
import java.util.Map;
import java.util.regex.Pattern;

/**
 * <p>Encapsulates functionality and implementation that is common to one-dimensional barcodes.</p>
 *
 * @author dsbnatut@gmail.com (Kazuki Nishiura)
 */
public abstract class OneDimensionalCodeWriter implements Writer {
  private static final Pattern NUMERIC = Pattern.compile("[0-9]+");

  protected Map<EncodeHintType,?> hints;

  @Override
<<<<<<< HEAD
  public final BitMatrix encode(String contents, BarcodeFormat format, int width, int height) {
=======
  public final BitMatrix encode(String contents, BarcodeFormat format, int width, int height)
      throws WriterException {
    this.hints = null;
>>>>>>> 409ea962
    return encode(contents, format, width, height, null);
  }

  /**
   * Encode the contents following specified format.
   * {@code width} and {@code height} are required size. This method may return bigger size
   * {@code BitMatrix} when specified size is too small. The user can set both {@code width} and
   * {@code height} to zero to get minimum size barcode. If negative value is set to {@code width}
   * or {@code height}, {@code IllegalArgumentException} is thrown.
   */
  @Override
  public BitMatrix encode(String contents,
                          BarcodeFormat format,
                          int width,
                          int height,
                          Map<EncodeHintType,?> hints) {
    if (contents.isEmpty()) {
      throw new IllegalArgumentException("Found empty contents");
    }

    if (width < 0 || height < 0) {
      throw new IllegalArgumentException("Negative size is not allowed. Input: "
                                             + width + 'x' + height);
    }
    Collection<BarcodeFormat> supportedFormats = getSupportedWriteFormats();
    if (supportedFormats != null && !supportedFormats.contains(format)) {
      throw new IllegalArgumentException("Can only encode " + supportedFormats +
        ", but got " + format);
    }

    int sidesMargin = getDefaultMargin();
    if (hints != null && hints.containsKey(EncodeHintType.MARGIN)) {
      sidesMargin = Integer.parseInt(hints.get(EncodeHintType.MARGIN).toString());
    }
    this.hints = hints;

    boolean[] code = encode(contents);
    return renderResult(code, width, height, sidesMargin);
  }

  protected Collection<BarcodeFormat> getSupportedWriteFormats() {
    return null;
  }

  /**
   * @return a byte array of horizontal pixels (0 = white, 1 = black)
   */
  private static BitMatrix renderResult(boolean[] code, int width, int height, int sidesMargin) {
    int inputWidth = code.length;
    // Add quiet zone on both sides.
    int fullWidth = inputWidth + sidesMargin;
    int outputWidth = Math.max(width, fullWidth);
    int outputHeight = Math.max(1, height);

    int multiple = outputWidth / fullWidth;
    int leftPadding = (outputWidth - (inputWidth * multiple)) / 2;

    BitMatrix output = new BitMatrix(outputWidth, outputHeight);
    for (int inputX = 0, outputX = leftPadding; inputX < inputWidth; inputX++, outputX += multiple) {
      if (code[inputX]) {
        output.setRegion(outputX, 0, multiple, outputHeight);
      }
    }
    return output;
  }

  /**
   * @param contents string to check for numeric characters
   * @throws IllegalArgumentException if input contains characters other than digits 0-9.
   */
  protected static void checkNumeric(String contents) {
    if (!NUMERIC.matcher(contents).matches()) {
      throw new IllegalArgumentException("Input should only contain digits 0-9");
    }
  }

  /**
   * @param target encode black/white pattern into this array
   * @param pos position to start encoding at in {@code target}
   * @param pattern lengths of black/white runs to encode
   * @param startColor starting color - false for white, true for black
   * @return the number of elements added to target.
   */
  protected static int appendPattern(boolean[] target, int pos, int[] pattern, boolean startColor) {
    boolean color = startColor;
    int numAdded = 0;
    for (int len : pattern) {
      for (int j = 0; j < len; j++) {
        target[pos++] = color;
      }
      numAdded += len;
      color = !color; // flip color after each segment
    }
    return numAdded;
  }

  public int getDefaultMargin() {
    // CodaBar spec requires a side margin to be more than ten times wider than narrow space.
    // This seems like a decent idea for a default for all formats.
    return 10;
  }

  /**
   * Encode the contents to boolean array expression of one-dimensional barcode.
   * Start code and end code should be included in result, and side margins should not be included.
   *
   * @param contents barcode contents to encode
   * @return a {@code boolean[]} of horizontal pixels (false = white, true = black)
   */
  public abstract boolean[] encode(String contents);
}
<|MERGE_RESOLUTION|>--- conflicted
+++ resolved
@@ -36,13 +36,8 @@
   protected Map<EncodeHintType,?> hints;
 
   @Override
-<<<<<<< HEAD
   public final BitMatrix encode(String contents, BarcodeFormat format, int width, int height) {
-=======
-  public final BitMatrix encode(String contents, BarcodeFormat format, int width, int height)
-      throws WriterException {
     this.hints = null;
->>>>>>> 409ea962
     return encode(contents, format, width, height, null);
   }
 

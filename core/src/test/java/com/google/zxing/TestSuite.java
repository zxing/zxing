package com.google.zxing;

import com.google.zxing.oned.Code39ExtendedBlackBox2TestCase;
import com.google.zxing.oned.Code39ExtendedModeTestCase;
import junit.framework.TestCase;

import org.junit.AfterClass;
import org.junit.BeforeClass;
import org.junit.runner.RunWith;
import org.junit.runners.Suite;
import org.junit.runners.Suite.SuiteClasses;

@RunWith(Suite.class)
<<<<<<< HEAD
@SuiteClasses({Code39ExtendedModeTestCase.class, Code39ExtendedBlackBox2TestCase.class, DetectorTest.class})
=======

@SuiteClasses({Code39ExtendedModeTestCase.class, Code39ExtendedBlackBox2TestCase.class, StringUtilsTestCase.class, DecoderTest.class})

>>>>>>> 220849e3
public class TestSuite extends TestCase {
  /**
   * One time setup before the tests are run.
   */
  @BeforeClass
  public static void setup() {
    CoverageTool2000.initCoverageMatrix(0, 24);
    CoverageTool2000.initCoverageMatrix(1, 18);
<<<<<<< HEAD
    CoverageTool2000.initCoverageMatrix(6, 30);
=======
    CoverageTool2000.initCoverageMatrix(2, 12);
    CoverageTool2000.initCoverageMatrix(5, 51);
>>>>>>> 220849e3
  }
  /**
   * One time teardown after all the tests are run.
   */
  @AfterClass
  public static void teardown() {
    System.out.println(CoverageTool2000.checkCoverage(0));
  }
}<|MERGE_RESOLUTION|>--- conflicted
+++ resolved
@@ -11,13 +11,9 @@
 import org.junit.runners.Suite.SuiteClasses;
 
 @RunWith(Suite.class)
-<<<<<<< HEAD
-@SuiteClasses({Code39ExtendedModeTestCase.class, Code39ExtendedBlackBox2TestCase.class, DetectorTest.class})
-=======
 
-@SuiteClasses({Code39ExtendedModeTestCase.class, Code39ExtendedBlackBox2TestCase.class, StringUtilsTestCase.class, DecoderTest.class})
+@SuiteClasses({Code39ExtendedModeTestCase.class, Code39ExtendedBlackBox2TestCase.class, StringUtilsTestCase.class, DetectorTest.class})
 
->>>>>>> 220849e3
 public class TestSuite extends TestCase {
   /**
    * One time setup before the tests are run.
@@ -26,12 +22,9 @@
   public static void setup() {
     CoverageTool2000.initCoverageMatrix(0, 24);
     CoverageTool2000.initCoverageMatrix(1, 18);
-<<<<<<< HEAD
-    CoverageTool2000.initCoverageMatrix(6, 30);
-=======
     CoverageTool2000.initCoverageMatrix(2, 12);
     CoverageTool2000.initCoverageMatrix(5, 51);
->>>>>>> 220849e3
+    CoverageTool2000.initCoverageMatrix(6, 30);
   }
   /**
    * One time teardown after all the tests are run.

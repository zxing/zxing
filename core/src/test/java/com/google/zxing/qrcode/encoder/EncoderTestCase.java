--- conflicted
+++ resolved
@@ -668,7 +668,6 @@
   }
 
   @Test
-<<<<<<< HEAD
   public void testMinimalEncoder1() throws Exception {
     verifyMinimalEncoding("A", "ALPHANUMERIC(A),TERMINATOR()", false);
   }
@@ -872,192 +871,6 @@
     assertNotNull(decodedResult);
     assertEquals(input, decodedResult.getText();
 */
-=======
-  public void testMinimalEncoder1() throws WriterException {
-    assertEquals(MinimalEncoder.encode("A", null, false).toString(), "BYTE(A),TERMINATOR()");
-  }
-
-  @Test
-  public void testMinimalEncoder2() throws WriterException {
-    assertEquals(MinimalEncoder.encode("AB", null, false).toString(), "ALPHANUMERIC(AB),TERMINATOR()");
-  }
-
-  @Test
-  public void testMinimalEncoder3() throws WriterException {
-    assertEquals(MinimalEncoder.encode("ABC", null, false).toString(), "BYTE(A,B,C),TERMINATOR()");
-  }
-
-  @Test
-  public void testMinimalEncoder4() throws WriterException {
-    assertEquals(MinimalEncoder.encode("ABCD", null, false).toString(), "ALPHANUMERIC(AB,CD),TERMINATOR()");
-  }
-
-  @Test
-  public void testMinimalEncoder5() throws WriterException {
-    assertEquals(MinimalEncoder.encode("ABCDE", null, false).toString(), "BYTE(A,B,C,D,E),TERMINATOR()");
-  }
-
-  @Test
-  public void testMinimalEncoder6() throws WriterException {
-    assertEquals(MinimalEncoder.encode("ABCDEF", null, false).toString(), "ALPHANUMERIC(AB,CD,EF),TERMINATOR()");
-  }
-
-  @Test
-  public void testMinimalEncoder7() throws WriterException {
-    assertEquals(MinimalEncoder.encode("ABCDEFG", null, false).toString(), "BYTE(A),ALPHANUMERIC(BC,DE,FG),TERMINATO" +
-        "R()");
-  }
-
-  @Test
-  public void testMinimalEncoder8() throws WriterException {
-    assertEquals(MinimalEncoder.encode("1", null, false).toString(), "BYTE(1),TERMINATOR()");
-  }
-
-  @Test
-  public void testMinimalEncoder9() throws WriterException {
-    assertEquals(MinimalEncoder.encode("12", null, false).toString(), "ALPHANUMERIC(12),TERMINATOR()");
-  }
-
-  @Test
-  public void testMinimalEncoder10() throws WriterException {
-    assertEquals(MinimalEncoder.encode("123", null, false).toString(), "NUMERIC(123),TERMINATOR()");
-  }
-
-  @Test
-  public void testMinimalEncoder11() throws WriterException {
-    assertEquals(MinimalEncoder.encode("1234", null, false).toString(), "ALPHANUMERIC(12,34),TERMINATOR()");
-  }
-
-  @Test
-  public void testMinimalEncoder12() throws WriterException {
-    assertEquals(MinimalEncoder.encode("12345", null, false).toString(), "NUMERIC(123),ALPHANUMERIC(45),TERMINATOR()");
-  }
-
-  @Test
-  public void testMinimalEncoder13() throws WriterException {
-    assertEquals(MinimalEncoder.encode("123456", null, false).toString(), "NUMERIC(123,456),TERMINATOR()");
-  }
-
-  @Test
-  public void testMinimalEncoder14() throws WriterException {
-    assertEquals(MinimalEncoder.encode("123A", null, false).toString(), "ALPHANUMERIC(12,3A),TERMINATOR()");
-  }
-
-  @Test
-  public void testMinimalEncoder15() throws WriterException {
-    assertEquals(MinimalEncoder.encode("A1", null, false).toString(), "ALPHANUMERIC(A1),TERMINATOR()");
-  }
-
-  @Test
-  public void testMinimalEncoder16() throws WriterException {
-    assertEquals(MinimalEncoder.encode("A12", null, false).toString(), "BYTE(A,1,2),TERMINATOR()");
-  }
-
-  @Test
-  public void testMinimalEncoder17() throws WriterException {
-    assertEquals(MinimalEncoder.encode("A123", null, false).toString(), "ALPHANUMERIC(A1,23),TERMINATOR()");
-  }
-
-  @Test
-  public void testMinimalEncoder18() throws WriterException {
-    assertEquals(MinimalEncoder.encode("A1234", null, false).toString(), "ALPHANUMERIC(A1),NUMERIC(234),TERMINATOR()");
-  }
-
-  @Test
-  public void testMinimalEncoder19() throws WriterException {
-    assertEquals(MinimalEncoder.encode("AB1", null, false).toString(), "BYTE(A,B,1),TERMINATOR()");
-  }
-
-  @Test
-  public void testMinimalEncoder20() throws WriterException {
-    assertEquals(MinimalEncoder.encode("AB12", null, false).toString(), "ALPHANUMERIC(AB,12),TERMINATOR()");
-  }
-
-  @Test
-  public void testMinimalEncoder21() throws WriterException {
-    assertEquals(MinimalEncoder.encode("AB123", null, false).toString(), "ALPHANUMERIC(AB),NUMERIC(123),TERMINATOR()");
-  }
-
-  @Test
-  public void testMinimalEncoder22() throws WriterException {
-    assertEquals(MinimalEncoder.encode("AB1234", null, false).toString(), "ALPHANUMERIC(AB,12,34),TERMINATOR()");
-  }
-
-  @Test
-  public void testMinimalEncoder23() throws WriterException {
-    assertEquals(MinimalEncoder.encode("ABC1", null, false).toString(), "ALPHANUMERIC(AB,C1),TERMINATOR()");
-  }
-
-  @Test
-  public void testMinimalEncoder24() throws WriterException {
-    assertEquals(MinimalEncoder.encode("ABC12", null, false).toString(), "BYTE(A,B,C,1,2),TERMINATOR()");
-  }
-
-  @Test
-  public void testMinimalEncoder25() throws WriterException {
-    assertEquals(MinimalEncoder.encode("ABC1234", null, false).toString(), "ALPHANUMERIC(AB,C1),NUMERIC(234),TERMINA" +
-        "TOR()");
-  }
-
-  @Test
-  public void testMinimalEncoder26() throws WriterException {
-    assertEquals(MinimalEncoder.encode("http://foo.com", null, false).toString(), "BYTE(h,t,t,p,:,/,/,f,o,o,.,c,o,m)" +
-        ",TERMINATOR()");
-  }
-
-  @Test
-  public void testMinimalEncoder27() throws WriterException {
-    assertEquals(MinimalEncoder.encode("HTTP://FOO.COM", null, false).toString(), "ALPHANUMERIC(HT,TP,:/,/F,OO,.C,OM" +
-        "),TERMINATOR()");
-  }
-
-  @Test
-  public void testMinimalEncoder28() throws WriterException {
-    assertEquals(MinimalEncoder.encode("1001114670010%01201220%107211220%140045003267781", null, false).toString(),
-        "NUMERIC(100,111,467,001),ALPHANUMERIC(0%,01,20,12,20,%1,07,21,12,20,%1,40),NUMERIC(045,003,267,781),TERMINA" +
-        "TOR()");
-  }
-
-  @Test
-  public void testMinimalEncoder29() throws WriterException {
-    assertEquals(MinimalEncoder.encode("\u0150", null, false).toString(), "ECI(ISO-8859-2),BYTE(.),TERMINATOR()");
-  }
-
-  @Test
-  public void testMinimalEncoder30() throws WriterException {
-    assertEquals(MinimalEncoder.encode("\u015C", null, false).toString(), "ECI(ISO-8859-3),BYTE(.),TERMINATOR()");
-  }
-
-  @Test
-  public void testMinimalEncoder31() throws WriterException {
-    assertEquals(MinimalEncoder.encode("\u0150\u015C", null, false).toString(), "ECI(UTF-8),BYTE(.,.),TERMINATOR()");
-  }
-
-  @Test
-  public void testMinimalEncoder32() throws WriterException {
-    assertEquals(MinimalEncoder.encode("\u0150\u0150\u015C\u015C", null, false).toString(), "ECI(ISO-8859-2),BYTE(.," +
-        ".),ECI(ISO-8859-3),BYTE(.,.),TERMINATOR()");
-  }
-
-  @Test
-  public void testMinimalEncoder33() throws WriterException {
-    assertEquals(MinimalEncoder.encode("abcdef\u0150ghij", null, false).toString(), "ECI(ISO-8859-2),BYTE(a,b,c,d,e," +
-        "f,.,g,h,i,j),TERMINATOR()");
-  }
-
-  @Test
-  public void testMinimalEncoder34() throws WriterException {
-    assertEquals(MinimalEncoder.encode("2938928329832983\u01502938928329832983\u015C2938928329832983", null, false)
-        .toString(), "NUMERIC(293,892,832,983,298),ECI(ISO-8859-2),BYTE(3,.,2),NUMERIC(938,928,329,832,983),ECI(ISO-8" +
-        "859-3),BYTE(.,2),NUMERIC(938,928,329,832,983),TERMINATOR()");
-  }
-
-  @Test
-  public void testMinimalEncoder35() throws WriterException {
-    assertEquals(MinimalEncoder.encode("1001114670010%01201220%107211220%140045003267781", null, true).toString(),
-        "FNC1_FIRST_POSITION(),NUMERIC(100,111,467,001),ALPHANUMERIC(0%,01,20,12,20,%1,07,21,12,20,%1,40),NUMERIC(04" +
-        "5,003,267,781),TERMINATOR()");
->>>>>>> f4f3c297
   }
 
   private static void verifyGS1EncodedData(QRCode qrCode) {

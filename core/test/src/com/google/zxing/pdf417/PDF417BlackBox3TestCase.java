--- conflicted
+++ resolved
@@ -24,13 +24,8 @@
 
   public PDF417BlackBox3TestCase() {
     super("test/data/blackbox/pdf417-3", new MultiFormatReader(), BarcodeFormat.PDF_417);
-<<<<<<< HEAD
-    addTest(9, 9, 0, 0, 0.0f);
-    // addTest(9, 9, 0, 0, 180.0f);
-=======
     addTest(10, 10, 0, 0, 0.0f);
-    addTest(10, 10, 0, 0, 180.0f);
->>>>>>> 60d738cd
+    //addTest(10, 10, 0, 0, 180.0f);
   }
 
 }
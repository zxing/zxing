/*
 * Copyright 2007 ZXing authors
 *
 * Licensed under the Apache License, Version 2.0 (the "License");
 * you may not use this file except in compliance with the License.
 * You may obtain a copy of the License at
 *
 *      http://www.apache.org/licenses/LICENSE-2.0
 *
 * Unless required by applicable law or agreed to in writing, software
 * distributed under the License is distributed on an "AS IS" BASIS,
 * WITHOUT WARRANTIES OR CONDITIONS OF ANY KIND, either express or implied.
 * See the License for the specific language governing permissions and
 * limitations under the License.
 */

package com.google.zxing.client.j2se;

import com.google.zxing.BarcodeFormat;
import com.google.zxing.DecodeHintType;

import java.io.File;
import java.io.IOException;
import java.util.ArrayList;
import java.util.Collection;
import java.util.EnumMap;
import java.util.Locale;
import java.util.Map;
import java.util.Queue;
import java.util.concurrent.ConcurrentLinkedQueue;
import java.util.concurrent.ExecutorService;
import java.util.concurrent.Executors;
import java.util.concurrent.Future;
import java.util.regex.Pattern;

/**
 * This simple command line utility decodes files, directories of files, or URIs which are passed
 * as arguments. By default it uses the normal decoding algorithms, but you can pass --try_harder
 * to request that hint. The raw text of each barcode is printed, and when running against
 * directories, summary statistics are also displayed.
 *
 * @author dswitkin@google.com (Daniel Switkin)
 */
public final class CommandLineRunner {

<<<<<<< HEAD
  private static final String ARGUMENT_FORMAT = "--format=";
=======
  private static final String POSSIBLE_FORMATS_ARG = "--possibleFormats=";
>>>>>>> 60d738cd
  private static final Pattern COMMA = Pattern.compile(",");

  private CommandLineRunner() {
  }

  public static void main(String[] args) throws Exception {
    if (args.length == 0) {
      printUsage();
      return;
    }

    Config config = new Config();

    for (String arg : args) {
      if ("--try_harder".equals(arg)) {
        config.setTryHarder(true);
      } else if ("--pure_barcode".equals(arg)) {
        config.setPureBarcode(true);
      } else if ("--products_only".equals(arg)) {
        config.setProductsOnly(true);
      } else if ("--dump_results".equals(arg)) {
        config.setDumpResults(true);
      } else if ("--dump_black_point".equals(arg)) {
        config.setDumpBlackPoint(true);
      } else if ("--multi".equals(arg)) {
        config.setMulti(true);
      } else if ("--brief".equals(arg)) {
        config.setBrief(true);
      } else if ("--recursive".equals(arg)) {
        config.setRecursive(true);
      } else if (arg.startsWith("--crop")) {
        int[] crop = new int[4];
        String[] tokens = COMMA.split(arg.substring(7));
        for (int i = 0; i < crop.length; i++) {
          crop[i] = Integer.parseInt(tokens[i]);
        }
        config.setCrop(crop);
<<<<<<< HEAD
      } else if (arg.startsWith(ARGUMENT_FORMAT)) {
        config.setFormat(COMMA.split(arg.substring(ARGUMENT_FORMAT.length())));
=======
      } else if (arg.startsWith(POSSIBLE_FORMATS_ARG)) {
        config.setPossibleFormats(COMMA.split(arg.substring(POSSIBLE_FORMATS_ARG.length())));
>>>>>>> 60d738cd
      } else if (arg.startsWith("-")) {
        System.err.println("Unknown command line option " + arg);
        printUsage();
        return;
      }
    }
    config.setHints(buildHints(config));

    Queue<String> inputs = new ConcurrentLinkedQueue<String>();
    for (String arg : args) {
      if (!arg.startsWith("--")) {
        addArgumentToInputs(arg, config, inputs);
      }
    }

    int numThreads = Math.min(inputs.size(), Runtime.getRuntime().availableProcessors());
    int successful = 0;    
    if (numThreads > 1) {
      ExecutorService executor = Executors.newFixedThreadPool(numThreads);
      Collection<Future<Integer>> futures = new ArrayList<Future<Integer>>(numThreads);
      for (int x = 0; x < numThreads; x++) {
        futures.add(executor.submit(new DecodeWorker(config, inputs)));
      }
      executor.shutdown();
      for (Future<Integer> future : futures) {
        successful += future.get();
      }
    } else {
      successful += new DecodeWorker(config, inputs).call();
    }

    int total = inputs.size();
    if (total > 1) {
      System.out.println("\nDecoded " + successful + " files out of " + total +
          " successfully (" + (successful * 100 / total) + "%)\n");
    }
  }

  // Build all the inputs up front into a single flat list, so the threads can atomically pull
  // paths/URLs off the queue.
  private static void addArgumentToInputs(String argument, Config config, Queue<String> inputs) throws IOException {
    File inputFile = new File(argument);
    if (inputFile.exists()) {
      if (inputFile.isDirectory()) {
        for (File singleFile : inputFile.listFiles()) {
          String filename = singleFile.getName().toLowerCase(Locale.ENGLISH);
          // Skip hidden files and directories (e.g. svn stuff).
          if (filename.startsWith(".")) {
            continue;
          }
          // Recurse on nested directories if requested, otherwise skip them.
          if (singleFile.isDirectory()) {
            if (config.isRecursive()) {
              addArgumentToInputs(singleFile.getAbsolutePath(), config, inputs);
            }
            continue;
          }
          // Skip text files and the results of dumping the black point.
          if (filename.endsWith(".txt") || filename.contains(".mono.png")) {
            continue;
          }
          inputs.add(singleFile.getCanonicalPath());
        }
      } else {
        inputs.add(inputFile.getCanonicalPath());
      }
    } else {
      inputs.add(argument);
    }
  }

  // Manually turn on all formats, even those not yet considered production quality.
  private static Map<DecodeHintType,?> buildHints(Config config) {
<<<<<<< HEAD
    Map<DecodeHintType, Object> hints = new EnumMap<DecodeHintType, Object>(DecodeHintType.class);
    Collection<BarcodeFormat> barcodeFormats = new ArrayList<BarcodeFormat>(8);
    if (config.getFormat() != null) {
      for (String format : config.getFormat()) {
        barcodeFormats.add(BarcodeFormat.valueOf(format));
      }
    } else {
      barcodeFormats.add(BarcodeFormat.UPC_A);
      barcodeFormats.add(BarcodeFormat.UPC_E);
      barcodeFormats.add(BarcodeFormat.EAN_13);
      barcodeFormats.add(BarcodeFormat.EAN_8);
      barcodeFormats.add(BarcodeFormat.RSS_14);
      barcodeFormats.add(BarcodeFormat.RSS_EXPANDED);
      if (!config.isProductsOnly()) {
        barcodeFormats.add(BarcodeFormat.CODE_39);
        barcodeFormats.add(BarcodeFormat.CODE_93);
        barcodeFormats.add(BarcodeFormat.CODE_128);
        barcodeFormats.add(BarcodeFormat.ITF);
        barcodeFormats.add(BarcodeFormat.QR_CODE);
        barcodeFormats.add(BarcodeFormat.DATA_MATRIX);
        barcodeFormats.add(BarcodeFormat.AZTEC);
        barcodeFormats.add(BarcodeFormat.PDF_417);
        barcodeFormats.add(BarcodeFormat.CODABAR);
        barcodeFormats.add(BarcodeFormat.MAXICODE);
      }
    }
    hints.put(DecodeHintType.POSSIBLE_FORMATS, barcodeFormats);
=======
    Collection<BarcodeFormat> possibleFormats = new ArrayList<BarcodeFormat>();
    String[] possibleFormatsNames = config.getPossibleFormats();
    if (possibleFormatsNames != null && possibleFormatsNames.length > 0) {
      for (String format : possibleFormatsNames) {
        possibleFormats.add(BarcodeFormat.valueOf(format));
      }
    } else {
      possibleFormats.add(BarcodeFormat.UPC_A);
      possibleFormats.add(BarcodeFormat.UPC_E);
      possibleFormats.add(BarcodeFormat.EAN_13);
      possibleFormats.add(BarcodeFormat.EAN_8);
      possibleFormats.add(BarcodeFormat.RSS_14);
      possibleFormats.add(BarcodeFormat.RSS_EXPANDED);
      if (!config.isProductsOnly()) {
        possibleFormats.add(BarcodeFormat.CODE_39);
        possibleFormats.add(BarcodeFormat.CODE_93);
        possibleFormats.add(BarcodeFormat.CODE_128);
        possibleFormats.add(BarcodeFormat.ITF);
        possibleFormats.add(BarcodeFormat.QR_CODE);
        possibleFormats.add(BarcodeFormat.DATA_MATRIX);
        possibleFormats.add(BarcodeFormat.AZTEC);
        possibleFormats.add(BarcodeFormat.PDF_417);
        possibleFormats.add(BarcodeFormat.CODABAR);
        possibleFormats.add(BarcodeFormat.MAXICODE);
      }
    }
    Map<DecodeHintType, Object> hints = new EnumMap<DecodeHintType, Object>(DecodeHintType.class);
    hints.put(DecodeHintType.POSSIBLE_FORMATS, possibleFormats);
>>>>>>> 60d738cd
    if (config.isTryHarder()) {
      hints.put(DecodeHintType.TRY_HARDER, Boolean.TRUE);
    }
    if (config.isPureBarcode()) {
      hints.put(DecodeHintType.PURE_BARCODE, Boolean.TRUE);
    }
    return hints;
  }

  private static void printUsage() {
    System.err.println("Decode barcode images using the ZXing library");
    System.err.println();
    System.err.println("usage: CommandLineRunner { file | dir | url } [ options ]");
    System.err.println("  --try_harder: Use the TRY_HARDER hint, default is normal (mobile) mode");
    System.err.println("  --pure_barcode: Input image is a pure monochrome barcode image, not a photo");
    System.err.println("  --products_only: Only decode the UPC and EAN families of barcodes");
    System.err.println("  --dump_results: Write the decoded contents to input.txt");
    System.err.println("  --dump_black_point: Compare black point algorithms as input.mono.png");
    System.err.println("  --multi: Scans image for multiple barcodes");
    System.err.println("  --brief: Only output one line per file, omitting the contents");
    System.err.println("  --recursive: Descend into subdirectories");
    System.err.println("  --crop=left,top,width,height: Only examine cropped region of input image(s)");
<<<<<<< HEAD
    StringBuilder builder = new StringBuilder("  --format=barcodeFormat[|,barcodeFormat] where barcodeFormat is any of the following\n");
=======
    StringBuilder builder = new StringBuilder(
        "  " + POSSIBLE_FORMATS_ARG + "barcodeFormat[,barcodeFormat2...] where barcodeFormat is any of: ");
>>>>>>> 60d738cd
    for (BarcodeFormat format : BarcodeFormat.values()) {
      builder.append(format).append(',');
    }
    builder.setLength(builder.length() - 1);
    System.err.println(builder);
  }
}<|MERGE_RESOLUTION|>--- conflicted
+++ resolved
@@ -43,11 +43,7 @@
  */
 public final class CommandLineRunner {
 
-<<<<<<< HEAD
-  private static final String ARGUMENT_FORMAT = "--format=";
-=======
   private static final String POSSIBLE_FORMATS_ARG = "--possibleFormats=";
->>>>>>> 60d738cd
   private static final Pattern COMMA = Pattern.compile(",");
 
   private CommandLineRunner() {
@@ -85,13 +81,8 @@
           crop[i] = Integer.parseInt(tokens[i]);
         }
         config.setCrop(crop);
-<<<<<<< HEAD
-      } else if (arg.startsWith(ARGUMENT_FORMAT)) {
-        config.setFormat(COMMA.split(arg.substring(ARGUMENT_FORMAT.length())));
-=======
       } else if (arg.startsWith(POSSIBLE_FORMATS_ARG)) {
         config.setPossibleFormats(COMMA.split(arg.substring(POSSIBLE_FORMATS_ARG.length())));
->>>>>>> 60d738cd
       } else if (arg.startsWith("-")) {
         System.err.println("Unknown command line option " + arg);
         printUsage();
@@ -142,7 +133,7 @@
           if (filename.startsWith(".")) {
             continue;
           }
-          // Recurse on nested directories if requested, otherwise skip them.
+          // Recur on nested directories if requested, otherwise skip them.
           if (singleFile.isDirectory()) {
             if (config.isRecursive()) {
               addArgumentToInputs(singleFile.getAbsolutePath(), config, inputs);
@@ -165,35 +156,6 @@
 
   // Manually turn on all formats, even those not yet considered production quality.
   private static Map<DecodeHintType,?> buildHints(Config config) {
-<<<<<<< HEAD
-    Map<DecodeHintType, Object> hints = new EnumMap<DecodeHintType, Object>(DecodeHintType.class);
-    Collection<BarcodeFormat> barcodeFormats = new ArrayList<BarcodeFormat>(8);
-    if (config.getFormat() != null) {
-      for (String format : config.getFormat()) {
-        barcodeFormats.add(BarcodeFormat.valueOf(format));
-      }
-    } else {
-      barcodeFormats.add(BarcodeFormat.UPC_A);
-      barcodeFormats.add(BarcodeFormat.UPC_E);
-      barcodeFormats.add(BarcodeFormat.EAN_13);
-      barcodeFormats.add(BarcodeFormat.EAN_8);
-      barcodeFormats.add(BarcodeFormat.RSS_14);
-      barcodeFormats.add(BarcodeFormat.RSS_EXPANDED);
-      if (!config.isProductsOnly()) {
-        barcodeFormats.add(BarcodeFormat.CODE_39);
-        barcodeFormats.add(BarcodeFormat.CODE_93);
-        barcodeFormats.add(BarcodeFormat.CODE_128);
-        barcodeFormats.add(BarcodeFormat.ITF);
-        barcodeFormats.add(BarcodeFormat.QR_CODE);
-        barcodeFormats.add(BarcodeFormat.DATA_MATRIX);
-        barcodeFormats.add(BarcodeFormat.AZTEC);
-        barcodeFormats.add(BarcodeFormat.PDF_417);
-        barcodeFormats.add(BarcodeFormat.CODABAR);
-        barcodeFormats.add(BarcodeFormat.MAXICODE);
-      }
-    }
-    hints.put(DecodeHintType.POSSIBLE_FORMATS, barcodeFormats);
-=======
     Collection<BarcodeFormat> possibleFormats = new ArrayList<BarcodeFormat>();
     String[] possibleFormatsNames = config.getPossibleFormats();
     if (possibleFormatsNames != null && possibleFormatsNames.length > 0) {
@@ -222,7 +184,6 @@
     }
     Map<DecodeHintType, Object> hints = new EnumMap<DecodeHintType, Object>(DecodeHintType.class);
     hints.put(DecodeHintType.POSSIBLE_FORMATS, possibleFormats);
->>>>>>> 60d738cd
     if (config.isTryHarder()) {
       hints.put(DecodeHintType.TRY_HARDER, Boolean.TRUE);
     }
@@ -245,16 +206,13 @@
     System.err.println("  --brief: Only output one line per file, omitting the contents");
     System.err.println("  --recursive: Descend into subdirectories");
     System.err.println("  --crop=left,top,width,height: Only examine cropped region of input image(s)");
-<<<<<<< HEAD
-    StringBuilder builder = new StringBuilder("  --format=barcodeFormat[|,barcodeFormat] where barcodeFormat is any of the following\n");
-=======
     StringBuilder builder = new StringBuilder(
         "  " + POSSIBLE_FORMATS_ARG + "barcodeFormat[,barcodeFormat2...] where barcodeFormat is any of: ");
->>>>>>> 60d738cd
     for (BarcodeFormat format : BarcodeFormat.values()) {
       builder.append(format).append(',');
     }
     builder.setLength(builder.length() - 1);
     System.err.println(builder);
   }
+
 }
--- conflicted
+++ resolved
@@ -1,5 +1,5 @@
 <?xml version="1.0" encoding="utf-8"?>
-<RelativeLayout xmlns:android="http://schemas.android.com/apk/res/android"
+<LinearLayout xmlns:android="http://schemas.android.com/apk/res/android"
     xmlns:tools="http://schemas.android.com/tools"
     android:id="@+id/activity_stop"
     android:layout_width="match_parent"
@@ -18,13 +18,19 @@
         android:paddingLeft="@dimen/half_padding"
         android:paddingRight="@dimen/half_padding"
         android:paddingTop="@dimen/half_padding"
-        android:src="@drawable/button_down_land"
-<<<<<<< HEAD
-        android:layout_centerVertical="true"
-=======
->>>>>>> a12fa54d
-        android:layout_alignParentLeft="true"
-        />
+        android:src="@drawable/button_down_land" />
+
+    <LinearLayout xmlns:android="http://schemas.android.com/apk/res/android"
+        xmlns:tools="http://schemas.android.com/tools"
+        android:id="@+id/activity_textandscroll"
+        android:orientation="vertical"
+        android:layout_width="match_parent"
+        android:layout_height="match_parent"
+        android:paddingBottom="@dimen/standard_padding"
+        android:paddingLeft="@dimen/half_padding"
+        android:paddingRight="@dimen/half_padding"
+        android:paddingTop="@dimen/standard_padding"
+        tools:context="com.kochzap.StopActivity">
 
     <android.support.v7.widget.AppCompatTextView
         android:id="@+id/prezaptext"
@@ -40,10 +46,7 @@
         android:lineSpacingExtra="2sp"
         android:textColor="@color/red"
         android:text="@string/prezap"
-        android:layout_marginTop="21dp"
-        android:layout_alignParentTop="true"
-        android:layout_toRightOf="@+id/down"
-        android:layout_toLeftOf="@+id/downright" />
+        android:layout_marginTop="21dp" />
 
     <android.support.v7.widget.AppCompatTextView
         android:id="@+id/postzaptext"
@@ -58,20 +61,58 @@
         android:lineSpacingExtra="2dp"
         android:textColor="@color/red"
         android:text="@string/postzap"
-        android:layout_marginBottom="36dp"
-        android:layout_alignBottom="@+id/down"
-        android:layout_toRightOf="@+id/down"
-        android:layout_toLeftOf="@+id/downright" />
+        android:layout_marginBottom="36dp" />
 
-    <ImageView
-        android:id="@+id/downright"
-        android:layout_width="wrap_content"
-        android:layout_height="match_parent"
-        android:paddingBottom="@dimen/half_padding"
-        android:paddingLeft="@dimen/half_padding"
-        android:paddingRight="@dimen/half_padding"
-        android:paddingTop="@dimen/half_padding"
-        android:src="@drawable/button_down_land"
-        android:layout_alignParentRight="true" />
+        <ScrollView
+            android:id="@+id/scroll"
+            android:layout_width="match_parent"
+            android:layout_height="wrap_content"
+            android:layout_margin="@dimen/zero_margin"
+            android:layout_marginBottom="@dimen/zero_margin"
+            android:layout_marginEnd="@dimen/zero_margin"
+            android:layout_marginLeft="@dimen/zero_margin"
+            android:layout_marginStart="@dimen/zero_margin"
+            android:layout_marginRight="@dimen/zero_margin"
+            android:layout_marginTop="@dimen/zero_margin"
+            android:padding="@dimen/zero_padding"
+            android:paddingBottom="@dimen/zero_padding"
+            android:paddingEnd="@dimen/zero_padding"
+            android:paddingLeft="@dimen/zero_padding"
+            android:paddingRight="@dimen/zero_padding"
+            android:paddingStart="@dimen/zero_padding"
+            android:paddingTop="@dimen/zero_padding">
 
-</RelativeLayout>+            <ImageView
+                android:id="@+id/logos_scroll"
+                android:src="@drawable/logos_land"
+                android:layout_width="wrap_content"
+                android:layout_height="match_parent"
+                android:scaleType="center"
+                android:contentDescription="@string/logos"
+                android:cropToPadding="false"
+                android:layout_margin="@dimen/zero_margin"
+                tools:layout_margin="@dimen/zero_margin"
+                android:layout_marginBottom="@dimen/zero_margin"
+                android:layout_marginEnd="@dimen/zero_margin"
+                android:layout_marginLeft="@dimen/zero_margin"
+                android:layout_marginRight="@dimen/zero_margin"
+                android:layout_marginStart="@dimen/zero_margin"
+                android:layout_marginTop="@dimen/zero_margin"
+                android:padding="@dimen/zero_padding"
+                android:paddingBottom="@dimen/zero_padding"
+                android:paddingEnd="@dimen/zero_padding"
+                android:paddingLeft="@dimen/zero_padding"
+                android:paddingRight="@dimen/zero_padding"
+                android:paddingStart="@dimen/zero_padding"
+                android:paddingTop="@dimen/zero_padding"
+                tools:scaleType="centerInside"
+                android:isScrollContainer="true"
+                android:adjustViewBounds="true">
+            </ImageView>
+
+        </ScrollView>
+
+    </LinearLayout>
+
+
+</LinearLayout>
--- conflicted
+++ resolved
@@ -30,60 +30,23 @@
         android:id="@+id/prezaptext"
         android:layout_width="fill_parent"
         android:layout_height="wrap_content"
-<<<<<<< HEAD
-        android:paddingBottom="@dimen/moredp"
-=======
         android:gravity="center"
         android:paddingBottom="@dimen/half_padding"
->>>>>>> a12fa54d
         android:paddingLeft="@dimen/half_padding"
         android:paddingRight="@dimen/half_padding"
         android:paddingTop="@dimen/moredp"
         android:textSize="30sp"
         android:lineSpacingExtra="10sp"
-        android:layout_alignParentTop="true"
-        android:layout_alignParentBottom="false"
         android:textColor="@color/red"
         android:text="@string/prezap"/>
 
-<<<<<<< HEAD
-    <ImageView android:id="@+id/scan_button1"
-        android:src="@drawable/button_down"
-        android:scaleType="fitCenter"
-        android:adjustViewBounds="true"
-        android:layout_height="wrap_content"
-=======
-    <ImageView
-        android:id="@+id/down"
-        android:layout_width="fill_parent"
-        android:layout_height="120dp"
-        android:src="@drawable/button_down"
-        android:paddingBottom="@dimen/activity_vertical_margin"
-        android:paddingLeft="@dimen/activity_horizontal_margin"
-        android:paddingRight="@dimen/activity_horizontal_margin"
-        android:paddingTop="@dimen/activity_vertical_margin"
->>>>>>> a12fa54d
-        android:layout_marginTop="@dimen/zero_margin"
-        android:layout_marginBottom="@dimen/zero_margin"
-        android:layout_marginRight="@dimen/zero_margin"
-        android:layout_marginLeft="@dimen/zero_margin"
-        android:paddingLeft="@dimen/zero_padding"
-        android:paddingRight="@dimen/zero_padding"
-        android:paddingEnd="@dimen/zero_padding"
-        android:paddingStart="@dimen/zero_padding"
-        android:text="@string/scan"
-        android:layout_width="fill_parent" />
 
     <android.support.v7.widget.AppCompatTextView
         android:id="@+id/postzaptext"
         android:layout_width="fill_parent"
         android:layout_height="wrap_content"
-<<<<<<< HEAD
-        android:paddingBottom="@dimen/moredp"
-=======
         android:gravity="center"
         android:paddingBottom="@dimen/standard_padding"
->>>>>>> a12fa54d
         android:paddingLeft="@dimen/half_padding"
         android:paddingRight="@dimen/half_padding"
         android:paddingTop="@dimen/moredp"
@@ -91,42 +54,26 @@
         android:lineSpacingExtra="10sp"
         android:textColor="@color/red"
         android:text="@string/postzap"
-        android:layout_below="@+id/down"
-        android:layout_alignParentLeft="true"
-        android:layout_alignParentStart="true"
         android:layout_marginTop="24dp" />
 
-    <ImageView
-        android:id="@+id/down1"
-        android:layout_width="fill_parent"
-        android:layout_height="120dp"
-        android:src="@drawable/button_down"
-        android:paddingBottom="@dimen/activity_vertical_margin"
-        android:paddingLeft="@dimen/activity_horizontal_margin"
-        android:paddingRight="@dimen/activity_horizontal_margin"
-        android:paddingTop="@dimen/activity_vertical_margin"
-        android:layout_marginTop="@dimen/zero_margin"
-        android:layout_marginBottom="@dimen/zero_margin"
-        android:layout_marginRight="@dimen/zero_margin"
-        android:layout_marginLeft="@dimen/zero_margin"
-        android:layout_below="@+id/postzaptext"
-        android:layout_alignParentLeft="true"
-        android:layout_alignParentStart="true" />
+    <ScrollView
+        android:id="@+id/scroll"
+        android:layout_width="match_parent"
+        android:layout_height="wrap_content">
 
-    <ImageView android:id="@+id/scan_button2"
-        android:src="@drawable/button_down"
-        android:scaleType="fitCenter"
-        android:adjustViewBounds="true"
-        android:layout_height="wrap_content"
-        android:layout_marginTop="@dimen/zero_margin"
-        android:layout_marginBottom="@dimen/zero_margin"
-        android:layout_marginRight="@dimen/zero_margin"
-        android:layout_marginLeft="@dimen/zero_margin"
-        android:paddingLeft="@dimen/zero_padding"
-        android:paddingRight="@dimen/zero_padding"
-        android:paddingEnd="@dimen/zero_padding"
-        android:paddingStart="@dimen/zero_padding"
-        android:text="@string/scan"
-        android:layout_width="fill_parent" />
+        <ImageView
+            android:id="@+id/logos_scroll"
+            android:layout_width="match_parent"
+            android:layout_height="wrap_content"
+            android:layout_marginTop="@dimen/zero_margin"
+            android:layout_marginBottom="@dimen/zero_margin"
+            android:layout_marginRight="@dimen/zero_margin"
+            android:layout_marginLeft="@dimen/zero_margin"
+            android:src="@drawable/logos"
+            android:contentDescription="@string/collective"
+            android:adjustViewBounds="true" />
+
+
+    </ScrollView>
 
 </LinearLayout>